//@revisions: edition2021 edition2024
//@[edition2021] edition:2021
//@[edition2024] edition:2024

#![warn(clippy::unnecessary_semicolon)]
#![feature(postfix_match)]
#![allow(clippy::single_match)]

fn no_lint(mut x: u32) -> Option<u32> {
    Some(())?;

    {
        let y = 3;
        dbg!(x + y)
    };

    {
        let (mut a, mut b) = (10, 20);
        (a, b) = (b + 1, a + 1);
    }

    Some(0)
}

fn main() {
    let mut a = 3;
    if a == 2 {
        println!("This is weird");
    }
    //~^ unnecessary_semicolon

    a.match {
        3 => println!("three"),
        _ => println!("not three"),
    }
    //~^ unnecessary_semicolon
}

// This is a problem in edition 2021 and below
fn borrow_issue() {
    let v = std::cell::RefCell::new(Some(vec![1]));
    match &*v.borrow() {
        Some(v) => {
            dbg!(v);
        },
        None => {},
    };
    //~[edition2024]^ unnecessary_semicolon
}

fn no_borrow_issue(a: u32, b: u32) {
    match Some(a + b) {
        Some(v) => {
            dbg!(v);
        },
        None => {},
    }
<<<<<<< HEAD
=======
    //~^ unnecessary_semicolon
>>>>>>> d8ecde0e
}

fn issue14100() -> bool {
    // Removing the `;` would make the block type be `()` instead of `!`, and this could no longer be
    // cast into the `bool` function return type.
    if return true {};
}<|MERGE_RESOLUTION|>--- conflicted
+++ resolved
@@ -55,10 +55,7 @@
         },
         None => {},
     }
-<<<<<<< HEAD
-=======
     //~^ unnecessary_semicolon
->>>>>>> d8ecde0e
 }
 
 fn issue14100() -> bool {
