//@require-annotations-for-level: WARN
#![warn(clippy::single_match)]
#![allow(
    unused,
    clippy::uninlined_format_args,
    clippy::needless_if,
    clippy::redundant_guards,
    clippy::redundant_pattern_matching,
    clippy::manual_unwrap_or_default
)]
fn dummy() {}

fn single_match() {
    let x = Some(1u8);

    if let Some(y) = x {
        println!("{:?}", y);
    };
    //~^^^^^^ single_match

    let x = Some(1u8);
    if let Some(y) = x { println!("{:?}", y) }
    //~^^^^^^^ single_match
    //~| NOTE: you might want to preserve the comments from inside the `match`

    let z = (1u8, 1u8);
    if let (2..=3, 7..=9) = z { dummy() };
    //~^^^^ single_match

    // Not linted (pattern guards used)
    match x {
        Some(y) if y == 0 => println!("{:?}", y),
        _ => (),
    }

    // Not linted (no block with statements in the single arm)
    match z {
        (2..=3, 7..=9) => println!("{:?}", z),
        _ => println!("nope"),
    }
}

enum Foo {
    Bar,
    Baz(u8),
}
use Foo::*;
use std::borrow::Cow;

fn single_match_know_enum() {
    let x = Some(1u8);
    let y: Result<_, i8> = Ok(1i8);

    if let Some(y) = x { dummy() };
    //~^^^^ single_match

    if let Ok(y) = y { dummy() };
    //~^^^^ single_match

    let c = Cow::Borrowed("");

    if let Cow::Borrowed(..) = c { dummy() };
    //~^^^^ single_match

    let z = Foo::Bar;
    // no warning
    match z {
        Bar => println!("42"),
        Baz(_) => (),
    }

    match z {
        Baz(_) => println!("42"),
        Bar => (),
    }
}

// issue #173
fn if_suggestion() {
    let x = "test";
    if x == "test" { println!() }
    //~^^^^ single_match

    #[derive(PartialEq, Eq)]
    enum Foo {
        A,
        B,
        C(u32),
    }

    let x = Foo::A;
    if x == Foo::A { println!() }
    //~^^^^ single_match

    const FOO_C: Foo = Foo::C(0);
    if x == FOO_C { println!() }
    //~^^^^ single_match

    if x == Foo::A { println!() }
    //~^^^^ single_match

    let x = &x;
    if x == &Foo::A { println!() }
    //~^^^^ single_match

    enum Bar {
        A,
        B,
    }
    impl PartialEq for Bar {
        fn eq(&self, rhs: &Self) -> bool {
            matches!((self, rhs), (Self::A, Self::A) | (Self::B, Self::B))
        }
    }
    impl Eq for Bar {}

    let x = Bar::A;
    if let Bar::A = x { println!() }
    //~^^^^ single_match

    // issue #7038
    struct X;
    let x = Some(X);
    if let None = x { println!() };
    //~^^^^ single_match
}

// See: issue #8282
fn ranges() {
    enum E {
        V,
    }
    let x = (Some(E::V), Some(42));

    // Don't lint, because the `E` enum can be extended with additional fields later. Thus, the
    // proposed replacement to `if let Some(E::V)` may hide non-exhaustive warnings that appeared
    // because of `match` construction.
    match x {
        (Some(E::V), _) => {},
        (None, _) => {},
    }

    // lint
    if let (Some(_), _) = x {}
    //~^^^^ single_match

    // lint
    if let (Some(E::V), _) = x { todo!() }
    //~^^^^ single_match

    // lint
    if let (.., Some(E::V), _) = (Some(42), Some(E::V), Some(42)) {}
    //~^^^^ single_match

    // Don't lint, see above.
    match (Some(E::V), Some(E::V), Some(E::V)) {
        (.., Some(E::V), _) => {},
        (.., None, _) => {},
    }

    // Don't lint, see above.
    match (Some(E::V), Some(E::V), Some(E::V)) {
        (Some(E::V), ..) => {},
        (None, ..) => {},
    }

    // Don't lint, see above.
    match (Some(E::V), Some(E::V), Some(E::V)) {
        (_, Some(E::V), ..) => {},
        (_, None, ..) => {},
    }
}

fn skip_type_aliases() {
    enum OptionEx {
        Some(i32),
        None,
    }
    enum ResultEx {
        Err(i32),
        Ok(i32),
    }

    use OptionEx::{None, Some};
    use ResultEx::{Err, Ok};

    // don't lint
    match Err(42) {
        Ok(_) => dummy(),
        Err(_) => (),
    };

    // don't lint
    match Some(1i32) {
        Some(_) => dummy(),
        None => (),
    };
}

macro_rules! single_match {
    ($num:literal) => {
        match $num {
            15 => println!("15"),
            _ => (),
        }
    };
}

fn main() {
    single_match!(5);

    // Don't lint
    let _ = match Some(0) {
        #[cfg(feature = "foo")]
        Some(10) => 11,
        Some(x) => x,
        _ => 0,
    };
}

fn issue_10808(bar: Option<i32>) {
    if let Some(v) = bar { unsafe {
        let r = &v as *const i32;
        println!("{}", *r);
    } }
    //~^^^^^^^ single_match

    if let Some(v) = bar {
        unsafe {
            let r = &v as *const i32;
            println!("{}", *r);
        }
    }
    //~^^^^^^^^^^ single_match
}

mod issue8634 {
    struct SomeError(i32, i32);

    fn foo(x: Result<i32, ()>) {
        match x {
            Ok(y) => {
                println!("Yay! {y}");
            },
            Err(()) => {
                // Ignore this error because blah blah blah.
            },
        }
    }

    fn bar(x: Result<i32, SomeError>) {
        match x {
            Ok(y) => {
                println!("Yay! {y}");
            },
            Err(_) => {
                // TODO: Process the error properly.
            },
        }
    }

    fn block_comment(x: Result<i32, SomeError>) {
        match x {
            Ok(y) => {
                println!("Yay! {y}");
            },
            Err(_) => {
                /*
                let's make sure that this also
                does not lint block comments.
                */
            },
        }
    }
}

fn issue11365() {
    enum Foo {
        A,
        B,
        C,
    }
    use Foo::{A, B, C};

    match Some(A) {
        Some(A | B | C) => println!(),
        None => {},
    }

    match Some(A) {
        Some(A | B) => println!(),
        Some { 0: C } | None => {},
    }

    match [A, A] {
        [A, _] => println!(),
        [_, A | B | C] => {},
    }

    match Ok::<_, u32>(Some(A)) {
        Ok(Some(A)) => println!(),
        Err(_) | Ok(None | Some(B | C)) => {},
    }

    if let Ok(Some(A)) = Ok::<_, u32>(Some(A)) { println!() }
    //~^^^^ single_match

    match &Some(A) {
        Some(A | B | C) => println!(),
        None => {},
    }

    match &Some(A) {
        &Some(A | B | C) => println!(),
        None => {},
    }

    if let Some(A | B) = &Some(A) { println!() }
    //~^^^^ single_match
}

fn issue12758(s: &[u8]) {
    if &s[0..3] == b"foo" { println!() }
    //~^^^^ single_match
}

#[derive(Eq, PartialEq)]
pub struct Data([u8; 4]);

const DATA: Data = Data([1, 2, 3, 4]);
const CONST_I32: i32 = 1;

fn irrefutable_match() {
    println!();
    //~^^^^ single_match

    println!();
    //~^^^^ single_match

    let i = 0;
    {
        let a = 1;
        let b = 2;
    }
    //~^^^^^^^ single_match

    
    //~^^^^ single_match

    
    //~^^^^ single_match

    println!();
    //~^^^^ single_match

    let mut x = vec![1i8];

    if let Some(u) = x.pop() { println!("{u}") }
    //~^^^^^^ single_match
    //~| NOTE: you might want to preserve the comments from inside the `match`

    if let Some(u) = x.pop() {
        // bla
        println!("{u}");
<<<<<<< HEAD
=======
    }
    //~^^^^^^^^^ single_match
    //~| NOTE: you might want to preserve the comments from inside the `match`
}

fn issue_14493() {
    macro_rules! mac {
        (some) => {
            Some(42)
        };
        (any) => {
            _
        };
        (str) => {
            "foo"
        };
    }

    if let Some(u) = mac!(some) { println!("{u}") }
    //~^^^^ single_match

    // When scrutinee comes from macro, do not tell that arm will always match
    // and suggest an equality check instead.
    if mac!(str) == "foo" { println!("eq") }
    //~^^^^ ERROR: for an equality check

    // Do not lint if any match arm come from expansion
    match Some(0) {
        mac!(some) => println!("eq"),
        mac!(any) => println!("neq"),
    }
    match Some(0) {
        Some(42) => println!("eq"),
        mac!(any) => println!("neq"),
    }
    match Some(0) {
        mac!(some) => println!("eq"),
        _ => println!("neq"),
>>>>>>> 41d7e456
    }
    //~^^^^^^^^^ single_match
    //~| NOTE: you might want to preserve the comments from inside the `match`
}<|MERGE_RESOLUTION|>--- conflicted
+++ resolved
@@ -362,8 +362,6 @@
     if let Some(u) = x.pop() {
         // bla
         println!("{u}");
-<<<<<<< HEAD
-=======
     }
     //~^^^^^^^^^ single_match
     //~| NOTE: you might want to preserve the comments from inside the `match`
@@ -402,8 +400,5 @@
     match Some(0) {
         mac!(some) => println!("eq"),
         _ => println!("neq"),
->>>>>>> 41d7e456
-    }
-    //~^^^^^^^^^ single_match
-    //~| NOTE: you might want to preserve the comments from inside the `match`
+    }
 }