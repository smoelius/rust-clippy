--- conflicted
+++ resolved
@@ -20,15 +20,10 @@
     //~^ ptr_eq
     let _ = std::ptr::eq(a, b);
     //~^ ptr_eq
-<<<<<<< HEAD
-    let _ = a.as_ptr() == b as *const _;
-    let _ = a.as_ptr() == b.as_ptr();
-=======
     let _ = std::ptr::eq(a.as_ptr(), b as *const _);
     //~^ ptr_eq
     let _ = std::ptr::eq(a.as_ptr(), b.as_ptr());
     //~^ ptr_eq
->>>>>>> f2feb0f1
 
     // Do not lint
 
