--- conflicted
+++ resolved
@@ -73,111 +73,67 @@
    |             -------^^^^^--------------------- help: try this: `if Ok::<usize, ()>(4).is_ok()`
 
 error: redundant pattern matching, consider using `is_ok()`
-<<<<<<< HEAD
-  --> $DIR/redundant_pattern_matching_result.rs:61:20
-=======
   --> $DIR/redundant_pattern_matching_result.rs:62:20
->>>>>>> 9020937b
    |
 LL |     let _ = if let Ok(_) = gen_res() {
    |             -------^^^^^------------ help: try this: `if gen_res().is_ok()`
 
 error: redundant pattern matching, consider using `is_err()`
-<<<<<<< HEAD
-  --> $DIR/redundant_pattern_matching_result.rs:63:19
-=======
   --> $DIR/redundant_pattern_matching_result.rs:64:19
->>>>>>> 9020937b
    |
 LL |     } else if let Err(_) = gen_res() {
    |            -------^^^^^^------------ help: try this: `if gen_res().is_err()`
 
 error: redundant pattern matching, consider using `is_some()`
-<<<<<<< HEAD
-  --> $DIR/redundant_pattern_matching_result.rs:86:19
-=======
   --> $DIR/redundant_pattern_matching_result.rs:87:19
->>>>>>> 9020937b
    |
 LL |         while let Some(_) = r#try!(result_opt()) {}
    |         ----------^^^^^^^----------------------- help: try this: `while r#try!(result_opt()).is_some()`
 
 error: redundant pattern matching, consider using `is_some()`
-<<<<<<< HEAD
-  --> $DIR/redundant_pattern_matching_result.rs:87:16
-=======
   --> $DIR/redundant_pattern_matching_result.rs:88:16
->>>>>>> 9020937b
    |
 LL |         if let Some(_) = r#try!(result_opt()) {}
    |         -------^^^^^^^----------------------- help: try this: `if r#try!(result_opt()).is_some()`
 
 error: redundant pattern matching, consider using `is_some()`
-<<<<<<< HEAD
-  --> $DIR/redundant_pattern_matching_result.rs:93:12
-=======
   --> $DIR/redundant_pattern_matching_result.rs:94:12
->>>>>>> 9020937b
    |
 LL |     if let Some(_) = m!() {}
    |     -------^^^^^^^------- help: try this: `if m!().is_some()`
 
 error: redundant pattern matching, consider using `is_some()`
-<<<<<<< HEAD
-  --> $DIR/redundant_pattern_matching_result.rs:94:15
-=======
   --> $DIR/redundant_pattern_matching_result.rs:95:15
->>>>>>> 9020937b
    |
 LL |     while let Some(_) = m!() {}
    |     ----------^^^^^^^------- help: try this: `while m!().is_some()`
 
 error: redundant pattern matching, consider using `is_ok()`
-<<<<<<< HEAD
-  --> $DIR/redundant_pattern_matching_result.rs:112:12
-=======
   --> $DIR/redundant_pattern_matching_result.rs:113:12
->>>>>>> 9020937b
    |
 LL |     if let Ok(_) = Ok::<i32, i32>(42) {}
    |     -------^^^^^--------------------- help: try this: `if Ok::<i32, i32>(42).is_ok()`
 
 error: redundant pattern matching, consider using `is_err()`
-<<<<<<< HEAD
-  --> $DIR/redundant_pattern_matching_result.rs:114:12
-=======
   --> $DIR/redundant_pattern_matching_result.rs:115:12
->>>>>>> 9020937b
    |
 LL |     if let Err(_) = Err::<i32, i32>(42) {}
    |     -------^^^^^^---------------------- help: try this: `if Err::<i32, i32>(42).is_err()`
 
 error: redundant pattern matching, consider using `is_ok()`
-<<<<<<< HEAD
-  --> $DIR/redundant_pattern_matching_result.rs:116:15
-=======
   --> $DIR/redundant_pattern_matching_result.rs:117:15
->>>>>>> 9020937b
    |
 LL |     while let Ok(_) = Ok::<i32, i32>(10) {}
    |     ----------^^^^^--------------------- help: try this: `while Ok::<i32, i32>(10).is_ok()`
 
 error: redundant pattern matching, consider using `is_err()`
-<<<<<<< HEAD
-  --> $DIR/redundant_pattern_matching_result.rs:118:15
-=======
   --> $DIR/redundant_pattern_matching_result.rs:119:15
->>>>>>> 9020937b
    |
 LL |     while let Err(_) = Ok::<i32, i32>(10) {}
    |     ----------^^^^^^--------------------- help: try this: `while Ok::<i32, i32>(10).is_err()`
 
 error: redundant pattern matching, consider using `is_ok()`
-<<<<<<< HEAD
-  --> $DIR/redundant_pattern_matching_result.rs:120:5
-=======
   --> $DIR/redundant_pattern_matching_result.rs:121:5
->>>>>>> 9020937b
    |
 LL | /     match Ok::<i32, i32>(42) {
 LL | |         Ok(_) => true,
@@ -186,11 +142,7 @@
    | |_____^ help: try this: `Ok::<i32, i32>(42).is_ok()`
 
 error: redundant pattern matching, consider using `is_err()`
-<<<<<<< HEAD
-  --> $DIR/redundant_pattern_matching_result.rs:125:5
-=======
   --> $DIR/redundant_pattern_matching_result.rs:126:5
->>>>>>> 9020937b
    |
 LL | /     match Err::<i32, i32>(42) {
 LL | |         Ok(_) => false,
@@ -199,11 +151,7 @@
    | |_____^ help: try this: `Err::<i32, i32>(42).is_err()`
 
 error: redundant pattern matching, consider using `is_ok()`
-<<<<<<< HEAD
-  --> $DIR/redundant_pattern_matching_result.rs:135:5
-=======
   --> $DIR/redundant_pattern_matching_result.rs:136:5
->>>>>>> 9020937b
    |
 LL | /     match x {
 LL | |         Ok(_) => true,
@@ -212,11 +160,7 @@
    | |_____^ help: try this: `x.is_ok()`
 
 error: redundant pattern matching, consider using `is_err()`
-<<<<<<< HEAD
-  --> $DIR/redundant_pattern_matching_result.rs:140:5
-=======
   --> $DIR/redundant_pattern_matching_result.rs:141:5
->>>>>>> 9020937b
    |
 LL | /     match x {
 LL | |         Ok(_) => false,
@@ -225,11 +169,7 @@
    | |_____^ help: try this: `x.is_err()`
 
 error: redundant pattern matching, consider using `is_err()`
-<<<<<<< HEAD
-  --> $DIR/redundant_pattern_matching_result.rs:145:5
-=======
   --> $DIR/redundant_pattern_matching_result.rs:146:5
->>>>>>> 9020937b
    |
 LL | /     match x {
 LL | |         Err(_) => true,
@@ -238,11 +178,7 @@
    | |_____^ help: try this: `x.is_err()`
 
 error: redundant pattern matching, consider using `is_ok()`
-<<<<<<< HEAD
-  --> $DIR/redundant_pattern_matching_result.rs:150:5
-=======
   --> $DIR/redundant_pattern_matching_result.rs:151:5
->>>>>>> 9020937b
    |
 LL | /     match x {
 LL | |         Err(_) => false,
@@ -251,21 +187,13 @@
    | |_____^ help: try this: `x.is_ok()`
 
 error: redundant pattern matching, consider using `is_ok()`
-<<<<<<< HEAD
-  --> $DIR/redundant_pattern_matching_result.rs:171:13
-=======
   --> $DIR/redundant_pattern_matching_result.rs:172:13
->>>>>>> 9020937b
    |
 LL |     let _ = matches!(x, Ok(_));
    |             ^^^^^^^^^^^^^^^^^^ help: try this: `x.is_ok()`
 
 error: redundant pattern matching, consider using `is_err()`
-<<<<<<< HEAD
-  --> $DIR/redundant_pattern_matching_result.rs:173:13
-=======
   --> $DIR/redundant_pattern_matching_result.rs:174:13
->>>>>>> 9020937b
    |
 LL |     let _ = matches!(x, Err(_));
    |             ^^^^^^^^^^^^^^^^^^^ help: try this: `x.is_err()`
