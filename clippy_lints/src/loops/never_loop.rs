use super::NEVER_LOOP;
use super::utils::make_iterator_snippet;
use clippy_utils::diagnostics::span_lint_and_then;
use clippy_utils::higher::ForLoop;
use clippy_utils::macros::root_macro_call_first_node;
use clippy_utils::source::snippet;
use clippy_utils::visitors::{Descend, for_each_expr_without_closures};
use rustc_errors::Applicability;
use rustc_hir::{
    Block, Destination, Expr, ExprKind, HirId, InlineAsmOperand, Node, Pat, Stmt, StmtKind, StructTailExpr,
};
use rustc_lint::LateContext;
use rustc_span::{BytePos, Span, sym};
use std::iter::once;
use std::ops::ControlFlow;

pub(super) fn check<'tcx>(
    cx: &LateContext<'tcx>,
    block: &Block<'tcx>,
    loop_id: HirId,
    span: Span,
    for_loop: Option<&ForLoop<'_>>,
) {
    match never_loop_block(cx, block, &mut Vec::new(), loop_id) {
        NeverLoopResult::Diverging { ref break_spans } => {
            span_lint_and_then(cx, NEVER_LOOP, span, "this loop never actually loops", |diag| {
                if let Some(ForLoop {
                    arg: iterator,
                    pat,
                    span: for_span,
                    label,
                    ..
                }) = for_loop
                {
                    // If the block contains a break or continue, or if the loop has a label, `MachineApplicable` is not
                    // appropriate.
                    let app = if !contains_any_break_or_continue(block) && label.is_none() {
                        Applicability::MachineApplicable
                    } else {
                        Applicability::Unspecified
                    };

                    let mut suggestions = vec![(
                        for_span.with_hi(iterator.span.hi()),
                        for_to_if_let_sugg(cx, iterator, pat),
                    )];
                    // Make sure to clear up the diverging sites when we remove a loopp.
                    suggestions.extend(break_spans.iter().map(|span| (*span, String::new())));
                    diag.multipart_suggestion_verbose(
                        "if you need the first element of the iterator, try writing",
                        suggestions,
                        app,
                    );
                }
            });
        },
        NeverLoopResult::MayContinueMainLoop | NeverLoopResult::Normal => (),
    }
}

fn contains_any_break_or_continue(block: &Block<'_>) -> bool {
    for_each_expr_without_closures(block, |e| match e.kind {
        ExprKind::Break(..) | ExprKind::Continue(..) => ControlFlow::Break(()),
        ExprKind::Loop(..) => ControlFlow::Continue(Descend::No),
        _ => ControlFlow::Continue(Descend::Yes),
    })
    .is_some()
}

/// The `never_loop` analysis keeps track of three things:
///
/// * Has any (reachable) code path hit a `continue` of the main loop?
/// * Is the current code path diverging (that is, the next expression is not reachable)
/// * For each block label `'a` inside the main loop, has any (reachable) code path encountered a
///   `break 'a`?
///
/// The first two bits of information are in this enum, and the last part is in the
/// `local_labels` variable, which contains a list of `(block_id, reachable)` pairs ordered by
/// scope.
#[derive(Clone)]
enum NeverLoopResult {
    /// A continue may occur for the main loop.
    MayContinueMainLoop,
    /// We have not encountered any main loop continue,
    /// but we are diverging (subsequent control flow is not reachable)
    Diverging { break_spans: Vec<Span> },
    /// We have not encountered any main loop continue,
    /// and subsequent control flow is (possibly) reachable
    Normal,
}

#[must_use]
fn absorb_break(arg: &NeverLoopResult) -> NeverLoopResult {
    match arg {
        NeverLoopResult::Diverging { .. } | NeverLoopResult::Normal => NeverLoopResult::Normal,
        NeverLoopResult::MayContinueMainLoop => NeverLoopResult::MayContinueMainLoop,
    }
}

// Combine two results for parts that are called in order.
#[must_use]
fn combine_seq(first: NeverLoopResult, second: impl FnOnce() -> NeverLoopResult) -> NeverLoopResult {
    match first {
        NeverLoopResult::Diverging { .. } | NeverLoopResult::MayContinueMainLoop => first,
        NeverLoopResult::Normal => second(),
    }
}

// Combine an iterator of results for parts that are called in order.
#[must_use]
fn combine_seq_many(iter: impl IntoIterator<Item = NeverLoopResult>) -> NeverLoopResult {
    for e in iter {
        if let NeverLoopResult::Diverging { .. } | NeverLoopResult::MayContinueMainLoop = e {
            return e;
        }
    }
    NeverLoopResult::Normal
}

// Combine two results where only one of the part may have been executed.
#[must_use]
fn combine_branches(b1: NeverLoopResult, b2: NeverLoopResult) -> NeverLoopResult {
    match (b1, b2) {
        (NeverLoopResult::MayContinueMainLoop, _) | (_, NeverLoopResult::MayContinueMainLoop) => {
            NeverLoopResult::MayContinueMainLoop
        },
        (NeverLoopResult::Normal, _) | (_, NeverLoopResult::Normal) => NeverLoopResult::Normal,
        (
            NeverLoopResult::Diverging {
                break_spans: mut break_spans1,
            },
            NeverLoopResult::Diverging {
                break_spans: mut break_spans2,
            },
        ) => {
            break_spans1.append(&mut break_spans2);
            NeverLoopResult::Diverging {
                break_spans: break_spans1,
            }
        },
    }
}

fn never_loop_block<'tcx>(
    cx: &LateContext<'tcx>,
    block: &Block<'tcx>,
    local_labels: &mut Vec<(HirId, bool)>,
    main_loop_id: HirId,
) -> NeverLoopResult {
    let iter = block
        .stmts
        .iter()
        .filter_map(stmt_to_expr)
        .chain(block.expr.map(|expr| (expr, None)));
    combine_seq_many(iter.map(|(e, els)| {
        let e = never_loop_expr(cx, e, local_labels, main_loop_id);
        // els is an else block in a let...else binding
        els.map_or(e.clone(), |els| {
            combine_seq(e, || match never_loop_block(cx, els, local_labels, main_loop_id) {
                // Returning MayContinueMainLoop here means that
                // we will not evaluate the rest of the body
                NeverLoopResult::MayContinueMainLoop => NeverLoopResult::MayContinueMainLoop,
                // An else block always diverges, so the Normal case should not happen,
                // but the analysis is approximate so it might return Normal anyway.
                // Returning Normal here says that nothing more happens on the main path
                NeverLoopResult::Diverging { .. } | NeverLoopResult::Normal => NeverLoopResult::Normal,
            })
        })
    }))
}

fn stmt_to_expr<'tcx>(stmt: &Stmt<'tcx>) -> Option<(&'tcx Expr<'tcx>, Option<&'tcx Block<'tcx>>)> {
    match stmt.kind {
        StmtKind::Semi(e) | StmtKind::Expr(e) => Some((e, None)),
        // add the let...else expression (if present)
        StmtKind::Let(local) => local.init.map(|init| (init, local.els)),
        StmtKind::Item(..) => None,
    }
}

fn stmt_source_span(stmt: &Stmt<'_>) -> Span {
    let call_span = stmt.span.source_callsite();
    // if it is a macro call, the span will be missing the trailing semicolon
    if stmt.span == call_span {
        return call_span;
    }

    // An expression without a trailing semi-colon (must have unit type).
    if let StmtKind::Expr(..) = stmt.kind {
        return call_span;
    }

    call_span.with_hi(call_span.hi() + BytePos(1))
}

/// Returns a Vec of all the individual spans after the highlighted expression in a block
fn all_spans_after_expr(cx: &LateContext<'_>, expr: &Expr<'_>) -> Vec<Span> {
    if let Node::Stmt(stmt) = cx.tcx.parent_hir_node(expr.hir_id) {
        if let Node::Block(block) = cx.tcx.parent_hir_node(stmt.hir_id) {
            return block
                .stmts
                .iter()
                .skip_while(|inner| inner.hir_id != stmt.hir_id)
                .map(stmt_source_span)
<<<<<<< HEAD
                .chain(if let Some(e) = block.expr { vec![e.span] } else { vec![] })
=======
                .chain(block.expr.map(|e| e.span))
>>>>>>> faba846a
                .collect();
        }

        return vec![stmt.span];
    }

    vec![]
}

fn is_label_for_block(cx: &LateContext<'_>, dest: &Destination) -> bool {
    dest.target_id
        .is_ok_and(|hir_id| matches!(cx.tcx.hir_node(hir_id), Node::Block(_)))
}

#[allow(clippy::too_many_lines)]
fn never_loop_expr<'tcx>(
    cx: &LateContext<'tcx>,
    expr: &Expr<'tcx>,
    local_labels: &mut Vec<(HirId, bool)>,
    main_loop_id: HirId,
) -> NeverLoopResult {
    let result = match expr.kind {
        ExprKind::Unary(_, e)
        | ExprKind::Cast(e, _)
        | ExprKind::Type(e, _)
        | ExprKind::Field(e, _)
        | ExprKind::AddrOf(_, _, e)
        | ExprKind::Repeat(e, _)
        | ExprKind::DropTemps(e)
        | ExprKind::UnsafeBinderCast(_, e, _) => never_loop_expr(cx, e, local_labels, main_loop_id),
        ExprKind::Let(let_expr) => never_loop_expr(cx, let_expr.init, local_labels, main_loop_id),
        ExprKind::Array(es) | ExprKind::Tup(es) => never_loop_expr_all(cx, es.iter(), local_labels, main_loop_id),
        ExprKind::Use(expr, _) => never_loop_expr(cx, expr, local_labels, main_loop_id),
        ExprKind::MethodCall(_, receiver, es, _) => {
            never_loop_expr_all(cx, once(receiver).chain(es.iter()), local_labels, main_loop_id)
        },
        ExprKind::Struct(_, fields, base) => {
            let fields = never_loop_expr_all(cx, fields.iter().map(|f| f.expr), local_labels, main_loop_id);
            if let StructTailExpr::Base(base) = base {
                combine_seq(fields, || never_loop_expr(cx, base, local_labels, main_loop_id))
            } else {
                fields
            }
        },
        ExprKind::Call(e, es) => never_loop_expr_all(cx, once(e).chain(es.iter()), local_labels, main_loop_id),
        ExprKind::Binary(_, e1, e2)
        | ExprKind::Assign(e1, e2, _)
        | ExprKind::AssignOp(_, e1, e2)
        | ExprKind::Index(e1, e2, _) => never_loop_expr_all(cx, [e1, e2].iter().copied(), local_labels, main_loop_id),
        ExprKind::Loop(b, _, _, _) => {
            // We don't attempt to track reachability after a loop,
            // just assume there may have been a break somewhere
            absorb_break(&never_loop_block(cx, b, local_labels, main_loop_id))
        },
        ExprKind::If(e, e2, e3) => {
            let e1 = never_loop_expr(cx, e, local_labels, main_loop_id);
            combine_seq(e1, || {
                let e2 = never_loop_expr(cx, e2, local_labels, main_loop_id);
                let e3 = e3.as_ref().map_or(NeverLoopResult::Normal, |e| {
                    never_loop_expr(cx, e, local_labels, main_loop_id)
                });
                combine_branches(e2, e3)
            })
        },
        ExprKind::Match(e, arms, _) => {
            let e = never_loop_expr(cx, e, local_labels, main_loop_id);
            combine_seq(e, || {
                arms.iter()
                    .fold(NeverLoopResult::Diverging { break_spans: vec![] }, |a, b| {
                        combine_branches(a, never_loop_expr(cx, b.body, local_labels, main_loop_id))
                    })
            })
        },
        ExprKind::Block(b, _) => {
            if b.targeted_by_break {
                local_labels.push((b.hir_id, false));
            }
            let ret = never_loop_block(cx, b, local_labels, main_loop_id);
            let jumped_to = b.targeted_by_break && local_labels.pop().unwrap().1;
            match ret {
                NeverLoopResult::Diverging { .. } if jumped_to => NeverLoopResult::Normal,
                _ => ret,
            }
        },
        ExprKind::Continue(d) => {
            let id = d
                .target_id
                .expect("target ID can only be missing in the presence of compilation errors");
            if id == main_loop_id {
                NeverLoopResult::MayContinueMainLoop
            } else {
                NeverLoopResult::Diverging {
                    break_spans: all_spans_after_expr(cx, expr),
                }
            }
        },
        ExprKind::Ret(e) => {
            let first = e.as_ref().map_or(NeverLoopResult::Normal, |e| {
                never_loop_expr(cx, e, local_labels, main_loop_id)
            });
            combine_seq(first, || {
                // checks if break targets a block instead of a loop
                mark_block_as_reachable(expr, local_labels);
                NeverLoopResult::Diverging { break_spans: vec![] }
            })
        },
        ExprKind::Break(dest, e) => {
            let first = e.as_ref().map_or(NeverLoopResult::Normal, |e| {
                never_loop_expr(cx, e, local_labels, main_loop_id)
            });
            combine_seq(first, || {
                // checks if break targets a block instead of a loop
                mark_block_as_reachable(expr, local_labels);
                NeverLoopResult::Diverging {
                    break_spans: if is_label_for_block(cx, &dest) {
                        vec![]
                    } else {
                        all_spans_after_expr(cx, expr)
                    },
                }
            })
        },
        ExprKind::Become(e) => combine_seq(never_loop_expr(cx, e, local_labels, main_loop_id), || {
            NeverLoopResult::Diverging { break_spans: vec![] }
        }),
        ExprKind::InlineAsm(asm) => combine_seq_many(asm.operands.iter().map(|(o, _)| match o {
            InlineAsmOperand::In { expr, .. } | InlineAsmOperand::InOut { expr, .. } => {
                never_loop_expr(cx, expr, local_labels, main_loop_id)
            },
            InlineAsmOperand::Out { expr, .. } => {
                never_loop_expr_all(cx, expr.iter().copied(), local_labels, main_loop_id)
            },
            InlineAsmOperand::SplitInOut { in_expr, out_expr, .. } => never_loop_expr_all(
                cx,
                once(*in_expr).chain(out_expr.iter().copied()),
                local_labels,
                main_loop_id,
            ),
            InlineAsmOperand::Const { .. } | InlineAsmOperand::SymFn { .. } | InlineAsmOperand::SymStatic { .. } => {
                NeverLoopResult::Normal
            },
            InlineAsmOperand::Label { block } => never_loop_block(cx, block, local_labels, main_loop_id),
        })),
        ExprKind::OffsetOf(_, _)
        | ExprKind::Yield(_, _)
        | ExprKind::Closure { .. }
        | ExprKind::Path(_)
        | ExprKind::ConstBlock(_)
        | ExprKind::Lit(_)
        | ExprKind::Err(_) => NeverLoopResult::Normal,
    };
    let result = combine_seq(result, || {
        if cx.typeck_results().expr_ty(expr).is_never() {
            NeverLoopResult::Diverging { break_spans: vec![] }
        } else {
            NeverLoopResult::Normal
        }
    });
    if let NeverLoopResult::Diverging { .. } = result
        && let Some(macro_call) = root_macro_call_first_node(cx, expr)
        && let Some(sym::todo_macro) = cx.tcx.get_diagnostic_name(macro_call.def_id)
    {
        // We return MayContinueMainLoop here because we treat `todo!()`
        // as potentially containing any code, including a continue of the main loop.
        // This effectively silences the lint whenever a loop contains this macro anywhere.
        NeverLoopResult::MayContinueMainLoop
    } else {
        result
    }
}

fn never_loop_expr_all<'tcx, T: Iterator<Item = &'tcx Expr<'tcx>>>(
    cx: &LateContext<'tcx>,
    es: T,
    local_labels: &mut Vec<(HirId, bool)>,
    main_loop_id: HirId,
) -> NeverLoopResult {
    combine_seq_many(es.map(|e| never_loop_expr(cx, e, local_labels, main_loop_id)))
}

fn for_to_if_let_sugg(cx: &LateContext<'_>, iterator: &Expr<'_>, pat: &Pat<'_>) -> String {
    let pat_snippet = snippet(cx, pat.span, "_");
    let iter_snippet = make_iterator_snippet(cx, iterator, &mut Applicability::Unspecified);

    format!("if let Some({pat_snippet}) = {iter_snippet}.next()")
}

fn mark_block_as_reachable(expr: &Expr<'_>, local_labels: &mut [(HirId, bool)]) {
    if let ExprKind::Break(Destination { target_id: Ok(t), .. }, _) = expr.kind
        && let Some((_, reachable)) = local_labels.iter_mut().find(|(label, _)| *label == t)
    {
        *reachable = true;
    }
}<|MERGE_RESOLUTION|>--- conflicted
+++ resolved
@@ -202,11 +202,7 @@
                 .iter()
                 .skip_while(|inner| inner.hir_id != stmt.hir_id)
                 .map(stmt_source_span)
-<<<<<<< HEAD
-                .chain(if let Some(e) = block.expr { vec![e.span] } else { vec![] })
-=======
                 .chain(block.expr.map(|e| e.span))
->>>>>>> faba846a
                 .collect();
         }
 
