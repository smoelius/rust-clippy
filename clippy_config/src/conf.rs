use crate::msrvs::Msrv;
use crate::types::{DisallowedPath, MacroMatcher, MatchLintBehaviour, PubUnderscoreFieldsBehaviour, Rename};
use crate::ClippyConfiguration;
use rustc_errors::Applicability;
use rustc_session::Session;
use rustc_span::edit_distance::edit_distance;
use rustc_span::{BytePos, Pos, SourceFile, Span, SyntaxContext};
use serde::de::{IgnoredAny, IntoDeserializer, MapAccess, Visitor};
use serde::{Deserialize, Deserializer, Serialize};
use std::fmt::{Debug, Display, Formatter};
use std::ops::Range;
use std::path::PathBuf;
use std::str::FromStr;
use std::sync::OnceLock;
use std::{cmp, env, fmt, fs, io};

#[rustfmt::skip]
const DEFAULT_DOC_VALID_IDENTS: &[&str] = &[
    "KiB", "MiB", "GiB", "TiB", "PiB", "EiB",
    "AccessKit",
    "CoreFoundation", "CoreGraphics", "CoreText",
    "DevOps",
    "Direct2D", "Direct3D", "DirectWrite", "DirectX",
    "ECMAScript",
    "GPLv2", "GPLv3",
    "GitHub", "GitLab",
    "IPv4", "IPv6",
    "ClojureScript", "CoffeeScript", "JavaScript", "PostScript", "PureScript", "TypeScript",
    "WebAssembly",
    "NaN", "NaNs",
    "OAuth", "GraphQL",
    "OCaml",
    "OpenAL", "OpenDNS", "OpenGL", "OpenMP", "OpenSSH", "OpenSSL", "OpenStreetMap", "OpenTelemetry",
    "OpenType",
    "WebGL", "WebGL2", "WebGPU", "WebRTC", "WebSocket", "WebTransport",
    "WebP", "OpenExr", "YCbCr", "sRGB",
    "TensorFlow",
    "TrueType",
    "iOS", "macOS", "FreeBSD", "NetBSD", "OpenBSD",
    "TeX", "LaTeX", "BibTeX", "BibLaTeX",
    "MinGW",
    "CamelCase",
];
const DEFAULT_DISALLOWED_NAMES: &[&str] = &["foo", "baz", "quux"];
const DEFAULT_ALLOWED_IDENTS_BELOW_MIN_CHARS: &[&str] = &["i", "j", "x", "y", "z", "w", "n"];
const DEFAULT_ALLOWED_PREFIXES: &[&str] = &["to", "as", "into", "from", "try_into", "try_from"];
const DEFAULT_ALLOWED_TRAITS_WITH_RENAMED_PARAMS: &[&str] =
    &["core::convert::From", "core::convert::TryFrom", "core::str::FromStr"];

/// Conf with parse errors
#[derive(Default)]
struct TryConf {
    conf: Conf,
    errors: Vec<ConfError>,
    warnings: Vec<ConfError>,
}

impl TryConf {
    fn from_toml_error(file: &SourceFile, error: &toml::de::Error) -> Self {
        Self {
            conf: Conf::default(),
            errors: vec![ConfError::from_toml(file, error)],
            warnings: vec![],
        }
    }
}

#[derive(Debug)]
struct ConfError {
    message: String,
    suggestion: Option<Suggestion>,
    span: Span,
}

impl ConfError {
    fn from_toml(file: &SourceFile, error: &toml::de::Error) -> Self {
        let span = error.span().unwrap_or(0..file.source_len.0 as usize);
        Self::spanned(file, error.message(), None, span)
    }

    fn spanned(
        file: &SourceFile,
        message: impl Into<String>,
        suggestion: Option<Suggestion>,
        span: Range<usize>,
    ) -> Self {
        Self {
            message: message.into(),
            suggestion,
            span: Span::new(
                file.start_pos + BytePos::from_usize(span.start),
                file.start_pos + BytePos::from_usize(span.end),
                SyntaxContext::root(),
                None,
            ),
        }
    }
}

macro_rules! wrap_option {
    () => {
        None
    };
    ($x:literal) => {
        Some($x)
    };
}

macro_rules! default_text {
    ($value:expr) => {{
        let mut text = String::new();
        $value.serialize(toml::ser::ValueSerializer::new(&mut text)).unwrap();
        text
    }};
    ($value:expr, $override:expr) => {
        $override.to_string()
    };
}

macro_rules! define_Conf {
    ($(
        $(#[doc = $doc:literal])+
        $(#[conf_deprecated($dep:literal, $new_conf:ident)])?
        $(#[default_text = $default_text:expr])?
        $(#[lints($($for_lints:ident),* $(,)?)])?
        $name:ident: $ty:ty = $default:expr,
    )*) => {
        /// Clippy lint configuration
        pub struct Conf {
            $($(#[doc = $doc])+ pub $name: $ty,)*
        }

        mod defaults {
            use super::*;
            $(pub fn $name() -> $ty { $default })*
        }

        impl Default for Conf {
            fn default() -> Self {
                Self { $($name: defaults::$name(),)* }
            }
        }

        #[derive(Deserialize)]
        #[serde(field_identifier, rename_all = "kebab-case")]
        #[allow(non_camel_case_types)]
        enum Field { $($name,)* third_party, }

        struct ConfVisitor<'a>(&'a SourceFile);

        impl<'de> Visitor<'de> for ConfVisitor<'_> {
            type Value = TryConf;

            fn expecting(&self, formatter: &mut fmt::Formatter<'_>) -> fmt::Result {
                formatter.write_str("Conf")
            }

            fn visit_map<V>(self, mut map: V) -> Result<Self::Value, V::Error> where V: MapAccess<'de> {
                let mut errors = Vec::new();
                let mut warnings = Vec::new();
                $(let mut $name = None;)*
                // could get `Field` here directly, but get `String` first for diagnostics
                while let Some(name) = map.next_key::<toml::Spanned<String>>()? {
                    match Field::deserialize(name.get_ref().as_str().into_deserializer()) {
                        Err(e) => {
                            let e: FieldError = e;
                            errors.push(ConfError::spanned(self.0, e.error, e.suggestion, name.span()));
                        }
                        $(Ok(Field::$name) => {
                            $(warnings.push(ConfError::spanned(self.0, format!("deprecated field `{}`. {}", name.get_ref(), $dep), None, name.span()));)?
                            let raw_value = map.next_value::<toml::Spanned<toml::Value>>()?;
                            let value_span = raw_value.span();
                            match <$ty>::deserialize(raw_value.into_inner()) {
                                Err(e) => errors.push(ConfError::spanned(self.0, e.to_string().replace('\n', " ").trim(), None, value_span)),
                                Ok(value) => match $name {
                                    Some(_) => {
                                        errors.push(ConfError::spanned(self.0, format!("duplicate field `{}`", name.get_ref()), None, name.span()));
                                    }
                                    None => {
                                        $name = Some(value);
                                        // $new_conf is the same as one of the defined `$name`s, so
                                        // this variable is defined in line 2 of this function.
                                        $(match $new_conf {
                                            Some(_) => errors.push(ConfError::spanned(self.0, concat!(
                                                "duplicate field `", stringify!($new_conf),
                                                "` (provided as `", stringify!($name), "`)"
                                            ), None, name.span())),
                                            None => $new_conf = $name.clone(),
                                        })?
                                    },
                                }
                            }
                        })*
                        // ignore contents of the third_party key
                        Ok(Field::third_party) => drop(map.next_value::<IgnoredAny>())
                    }
                }
                let conf = Conf { $($name: $name.unwrap_or_else(defaults::$name),)* };
                Ok(TryConf { conf, errors, warnings })
            }
        }

        pub fn get_configuration_metadata() -> Vec<ClippyConfiguration> {
            vec![$(
                ClippyConfiguration {
                    name: stringify!($name).replace('_', "-"),
                    default: default_text!(defaults::$name() $(, $default_text)?),
                    lints: &[$($(stringify!($for_lints)),*)?],
                    doc: concat!($($doc, '\n',)*),
                    deprecation_reason: wrap_option!($($dep)?)
                },
            )*]
        }
    };
}

define_Conf! {
    /// Which crates to allow absolute paths from
    #[lints(absolute_paths)]
<<<<<<< HEAD
    absolute_paths_allowed_crates: FxHashSet<String> = FxHashSet::default(),
=======
    absolute_paths_allowed_crates: Vec<String> = Vec::new(),
>>>>>>> 30e0b699
    /// The maximum number of segments a path can have before being linted, anything above this will
    /// be linted.
    #[lints(absolute_paths)]
    absolute_paths_max_segments: u64 = 2,
    /// Whether to accept a safety comment to be placed above the attributes for the `unsafe` block
    #[lints(undocumented_unsafe_blocks)]
    accept_comment_above_attributes: bool = true,
    /// Whether to accept a safety comment to be placed above the statement containing the `unsafe` block
    #[lints(undocumented_unsafe_blocks)]
    accept_comment_above_statement: bool = true,
    /// Don't lint when comparing the result of a modulo operation to zero.
    #[lints(modulo_arithmetic)]
    allow_comparison_to_zero: bool = true,
    /// Whether `dbg!` should be allowed in test functions or `#[cfg(test)]`
    #[lints(dbg_macro)]
    allow_dbg_in_tests: bool = false,
    /// Whether `expect` should be allowed in test functions or `#[cfg(test)]`
    #[lints(expect_used)]
    allow_expect_in_tests: bool = false,
    /// Whether to allow mixed uninlined format args, e.g. `format!("{} {}", a, foo.bar)`
    #[lints(uninlined_format_args)]
    allow_mixed_uninlined_format_args: bool = true,
    /// Whether to allow `r#""#` when `r""` can be used
    #[lints(unnecessary_raw_string_hashes)]
    allow_one_hash_in_raw_strings: bool = false,
    /// Whether `panic` should be allowed in test functions or `#[cfg(test)]`
    #[lints(panic)]
    allow_panic_in_tests: bool = false,
    /// Whether print macros (ex. `println!`) should be allowed in test functions or `#[cfg(test)]`
    #[lints(print_stderr, print_stdout)]
    allow_print_in_tests: bool = false,
    /// Whether to allow module inception if it's not public.
    #[lints(module_inception)]
    allow_private_module_inception: bool = false,
    /// List of trait paths to ignore when checking renamed function parameters.
    ///
    /// #### Example
    ///
    /// ```toml
    /// allow-renamed-params-for = [ "std::convert::From" ]
    /// ```
    ///
    /// #### Noteworthy
    ///
    /// - By default, the following traits are ignored: `From`, `TryFrom`, `FromStr`
    /// - `".."` can be used as part of the list to indicate that the configured values should be appended to the
    /// default configuration of Clippy. By default, any configuration will replace the default value.
    #[lints(renamed_function_params)]
    allow_renamed_params_for: Vec<String> =
        DEFAULT_ALLOWED_TRAITS_WITH_RENAMED_PARAMS.iter().map(ToString::to_string).collect(),
    /// Whether `unwrap` should be allowed in test functions or `#[cfg(test)]`
    #[lints(unwrap_used)]
    allow_unwrap_in_tests: bool = false,
    /// Whether `useless_vec` should ignore test functions or `#[cfg(test)]`
    #[lints(useless_vec)]
    allow_useless_vec_in_tests: bool = false,
    /// Additional dotfiles (files or directories starting with a dot) to allow
    #[lints(path_ends_with_ext)]
    allowed_dotfiles: Vec<String> = Vec::default(),
    /// A list of crate names to allow duplicates of
    #[lints(multiple_crate_versions)]
<<<<<<< HEAD
    allowed_duplicate_crates: FxHashSet<String> = FxHashSet::default(),
=======
    allowed_duplicate_crates: Vec<String> = Vec::new(),
>>>>>>> 30e0b699
    /// Allowed names below the minimum allowed characters. The value `".."` can be used as part of
    /// the list to indicate, that the configured values should be appended to the default
    /// configuration of Clippy. By default, any configuration will replace the default value.
    #[lints(min_ident_chars)]
<<<<<<< HEAD
    allowed_idents_below_min_chars: FxHashSet<String> =
=======
    allowed_idents_below_min_chars: Vec<String> =
>>>>>>> 30e0b699
        DEFAULT_ALLOWED_IDENTS_BELOW_MIN_CHARS.iter().map(ToString::to_string).collect(),
    /// List of prefixes to allow when determining whether an item's name ends with the module's name.
    /// If the rest of an item's name is an allowed prefix (e.g. item `ToFoo` or `to_foo` in module `foo`),
    /// then don't emit a warning.
    ///
    /// #### Example
    ///
    /// ```toml
    /// allowed-prefixes = [ "to", "from" ]
    /// ```
    ///
    /// #### Noteworthy
    ///
    /// - By default, the following prefixes are allowed: `to`, `as`, `into`, `from`, `try_into` and `try_from`
    /// - PascalCase variant is included automatically for each snake_case variant (e.g. if `try_into` is included,
    ///   `TryInto` will also be included)
    /// - Use `".."` as part of the list to indicate that the configured values should be appended to the
    /// default configuration of Clippy. By default, any configuration will replace the default value
    #[lints(module_name_repetitions)]
    allowed_prefixes: Vec<String> = DEFAULT_ALLOWED_PREFIXES.iter().map(ToString::to_string).collect(),
    /// The list of unicode scripts allowed to be used in the scope.
    #[lints(disallowed_script_idents)]
    allowed_scripts: Vec<String> = vec!["Latin".to_string()],
    /// List of path segments allowed to have wildcard imports.
    ///
    /// #### Example
    ///
    /// ```toml
    /// allowed-wildcard-imports = [ "utils", "common" ]
    /// ```
    ///
    /// #### Noteworthy
    ///
    /// 1. This configuration has no effects if used with `warn_on_all_wildcard_imports = true`.
    /// 2. Paths with any segment that containing the word 'prelude'
    /// are already allowed by default.
    #[lints(wildcard_imports)]
<<<<<<< HEAD
    allowed_wildcard_imports: FxHashSet<String> = FxHashSet::default(),
=======
    allowed_wildcard_imports: Vec<String> = Vec::new(),
>>>>>>> 30e0b699
    /// Suppress checking of the passed type names in all types of operations.
    ///
    /// If a specific operation is desired, consider using `arithmetic_side_effects_allowed_binary` or `arithmetic_side_effects_allowed_unary` instead.
    ///
    /// #### Example
    ///
    /// ```toml
    /// arithmetic-side-effects-allowed = ["SomeType", "AnotherType"]
    /// ```
    ///
    /// #### Noteworthy
    ///
    /// A type, say `SomeType`, listed in this configuration has the same behavior of
    /// `["SomeType" , "*"], ["*", "SomeType"]` in `arithmetic_side_effects_allowed_binary`.
    #[lints(arithmetic_side_effects)]
    arithmetic_side_effects_allowed: Vec<String> = <_>::default(),
    /// Suppress checking of the passed type pair names in binary operations like addition or
    /// multiplication.
    ///
    /// Supports the "*" wildcard to indicate that a certain type won't trigger the lint regardless
    /// of the involved counterpart. For example, `["SomeType", "*"]` or `["*", "AnotherType"]`.
    ///
    /// Pairs are asymmetric, which means that `["SomeType", "AnotherType"]` is not the same as
    /// `["AnotherType", "SomeType"]`.
    ///
    /// #### Example
    ///
    /// ```toml
    /// arithmetic-side-effects-allowed-binary = [["SomeType" , "f32"], ["AnotherType", "*"]]
    /// ```
    #[lints(arithmetic_side_effects)]
<<<<<<< HEAD
    arithmetic_side_effects_allowed_binary: Vec<[String; 2]> = <_>::default(),
=======
    arithmetic_side_effects_allowed_binary: Vec<(String, String)> = <_>::default(),
>>>>>>> 30e0b699
    /// Suppress checking of the passed type names in unary operations like "negation" (`-`).
    ///
    /// #### Example
    ///
    /// ```toml
    /// arithmetic-side-effects-allowed-unary = ["SomeType", "AnotherType"]
    /// ```
    #[lints(arithmetic_side_effects)]
    arithmetic_side_effects_allowed_unary: Vec<String> = <_>::default(),
    /// The maximum allowed size for arrays on the stack
    #[lints(large_const_arrays, large_stack_arrays)]
    array_size_threshold: u64 = 512_000,
    /// Suppress lints whenever the suggested change would cause breakage for other crates.
    #[lints(
        box_collection,
        enum_variant_names,
        large_types_passed_by_value,
        linkedlist,
        needless_pass_by_ref_mut,
        option_option,
        rc_buffer,
        rc_mutex,
        redundant_allocation,
        single_call_fn,
        trivially_copy_pass_by_ref,
        unnecessary_box_returns,
        unnecessary_wraps,
        unused_self,
        upper_case_acronyms,
        vec_box,
        wrong_self_convention,
    )]
    avoid_breaking_exported_api: bool = true,
    /// The list of types which may not be held across an await point.
    #[lints(await_holding_invalid_type)]
    await_holding_invalid_types: Vec<DisallowedPath> = Vec::new(),
    /// DEPRECATED LINT: BLACKLISTED_NAME.
    ///
    /// Use the Disallowed Names lint instead
    #[conf_deprecated("Please use `disallowed-names` instead", disallowed_names)]
    blacklisted_names: Vec<String> = Vec::new(),
    /// For internal testing only, ignores the current `publish` settings in the Cargo manifest.
    #[lints(cargo_common_metadata)]
    cargo_ignore_publish: bool = false,
    /// Whether to also run the listed lints on private items.
    #[lints(missing_errors_doc, missing_panics_doc, missing_safety_doc, unnecessary_safety_doc)]
    check_private_items: bool = false,
    /// The maximum cognitive complexity a function can have
    #[lints(cognitive_complexity)]
    cognitive_complexity_threshold: u64 = 25,
    /// DEPRECATED LINT: CYCLOMATIC_COMPLEXITY.
    ///
    /// Use the Cognitive Complexity lint instead.
    #[conf_deprecated("Please use `cognitive-complexity-threshold` instead", cognitive_complexity_threshold)]
    cyclomatic_complexity_threshold: u64 = 25,
    /// The list of disallowed macros, written as fully qualified paths.
    #[lints(disallowed_macros)]
    disallowed_macros: Vec<DisallowedPath> = Vec::new(),
    /// The list of disallowed methods, written as fully qualified paths.
    #[lints(disallowed_methods)]
    disallowed_methods: Vec<DisallowedPath> = Vec::new(),
    /// The list of disallowed names to lint about. NB: `bar` is not here since it has legitimate uses. The value
    /// `".."` can be used as part of the list to indicate that the configured values should be appended to the
    /// default configuration of Clippy. By default, any configuration will replace the default value.
    #[lints(disallowed_names)]
    disallowed_names: Vec<String> = DEFAULT_DISALLOWED_NAMES.iter().map(ToString::to_string).collect(),
    /// The list of disallowed types, written as fully qualified paths.
    #[lints(disallowed_types)]
    disallowed_types: Vec<DisallowedPath> = Vec::new(),
    /// The list of words this lint should not consider as identifiers needing ticks. The value
    /// `".."` can be used as part of the list to indicate, that the configured values should be appended to the
    /// default configuration of Clippy. By default, any configuration will replace the default value. For example:
    /// * `doc-valid-idents = ["ClipPy"]` would replace the default list with `["ClipPy"]`.
    /// * `doc-valid-idents = ["ClipPy", ".."]` would append `ClipPy` to the default list.
    #[lints(doc_markdown)]
<<<<<<< HEAD
    doc_valid_idents: FxHashSet<String> = DEFAULT_DOC_VALID_IDENTS.iter().map(ToString::to_string).collect(),
=======
    doc_valid_idents: Vec<String> = DEFAULT_DOC_VALID_IDENTS.iter().map(ToString::to_string).collect(),
>>>>>>> 30e0b699
    /// Whether to apply the raw pointer heuristic to determine if a type is `Send`.
    #[lints(non_send_fields_in_send_ty)]
    enable_raw_pointer_heuristic_for_send: bool = true,
    /// Whether to recommend using implicit into iter for reborrowed values.
    ///
    /// #### Example
    /// ```no_run
    /// let mut vec = vec![1, 2, 3];
    /// let rmvec = &mut vec;
    /// for _ in rmvec.iter() {}
    /// for _ in rmvec.iter_mut() {}
    /// ```
    ///
    /// Use instead:
    /// ```no_run
    /// let mut vec = vec![1, 2, 3];
    /// let rmvec = &mut vec;
    /// for _ in &*rmvec {}
    /// for _ in &mut *rmvec {}
    /// ```
    #[lints(explicit_iter_loop)]
    enforce_iter_loop_reborrow: bool = false,
    /// The list of imports to always rename, a fully qualified path followed by the rename.
    #[lints(missing_enforced_import_renames)]
    enforced_import_renames: Vec<Rename> = Vec::new(),
    /// The minimum number of enum variants for the lints about variant names to trigger
    #[lints(enum_variant_names)]
    enum_variant_name_threshold: u64 = 3,
    /// The maximum size of an enum's variant to avoid box suggestion
    #[lints(large_enum_variant)]
    enum_variant_size_threshold: u64 = 200,
    /// The maximum amount of nesting a block can reside in
    #[lints(excessive_nesting)]
    excessive_nesting_threshold: u64 = 0,
    /// The maximum byte size a `Future` can have, before it triggers the `clippy::large_futures` lint
    #[lints(large_futures)]
    future_size_threshold: u64 = 16 * 1024,
    /// A list of paths to types that should be treated as if they do not contain interior mutability
    #[lints(borrow_interior_mutable_const, declare_interior_mutable_const, ifs_same_cond, mutable_key_type)]
    ignore_interior_mutability: Vec<String> = Vec::from(["bytes::Bytes".into()]),
    /// The maximum size of the `Err`-variant in a `Result` returned from a function
    #[lints(result_large_err)]
    large_error_threshold: u64 = 128,
    /// The lower bound for linting decimal literals
    #[lints(decimal_literal_representation)]
    literal_representation_threshold: u64 = 16384,
    /// Whether the matches should be considered by the lint, and whether there should
    /// be filtering for common types.
    #[lints(manual_let_else)]
    matches_for_let_else: MatchLintBehaviour = MatchLintBehaviour::WellKnownTypes,
    /// The maximum number of bool parameters a function can have
    #[lints(fn_params_excessive_bools)]
    max_fn_params_bools: u64 = 3,
    /// The maximum size of a file included via `include_bytes!()` or `include_str!()`, in bytes
    #[lints(large_include_file)]
    max_include_file_size: u64 = 1_000_000,
    /// The maximum number of bool fields a struct can have
    #[lints(struct_excessive_bools)]
    max_struct_bools: u64 = 3,
    /// When Clippy suggests using a slice pattern, this is the maximum number of elements allowed in
    /// the slice pattern that is suggested. If more elements are necessary, the lint is suppressed.
    /// For example, `[_, _, _, e, ..]` is a slice pattern with 4 elements.
    #[lints(index_refutable_slice)]
    max_suggested_slice_pattern_length: u64 = 3,
    /// The maximum number of bounds a trait can have to be linted
    #[lints(type_repetition_in_bounds)]
    max_trait_bounds: u64 = 3,
    /// Minimum chars an ident can have, anything below or equal to this will be linted.
    #[lints(min_ident_chars)]
    min_ident_chars_threshold: u64 = 1,
    /// Whether to **only** check for missing documentation in items visible within the current
    /// crate. For example, `pub(crate)` items.
    #[lints(missing_docs_in_private_items)]
    missing_docs_in_crate_items: bool = false,
    /// The minimum rust version that the project supports. Defaults to the `rust-version` field in `Cargo.toml`
    #[default_text = "current version"]
    #[lints(
        allow_attributes,
        allow_attributes_without_reason,
        almost_complete_range,
        approx_constant,
        assigning_clones,
        borrow_as_ptr,
        cast_abs_to_unsigned,
        checked_conversions,
        cloned_instead_of_copied,
        collapsible_match,
        collapsible_str_replace,
        deprecated_cfg_attr,
        derivable_impls,
        err_expect,
        filter_map_next,
        from_over_into,
        if_then_some_else_none,
        index_refutable_slice,
        iter_kv_map,
        legacy_numeric_constants,
        manual_bits,
        manual_c_str_literals,
        manual_clamp,
        manual_hash_one,
        manual_is_ascii_check,
        manual_let_else,
        manual_non_exhaustive,
        manual_pattern_char_comparison,
        manual_range_contains,
        manual_rem_euclid,
        manual_retain,
        manual_split_once,
        manual_str_repeat,
        manual_strip,
        manual_try_fold,
        map_clone,
        map_unwrap_or,
        match_like_matches_macro,
        mem_replace_with_default,
        missing_const_for_fn,
        needless_borrow,
        option_as_ref_deref,
        option_map_unwrap_or,
        ptr_as_ptr,
        redundant_field_names,
        redundant_static_lifetimes,
        seek_from_current,
        seek_rewind,
        transmute_ptr_to_ref,
        tuple_array_conversions,
        type_repetition_in_bounds,
        unchecked_duration_subtraction,
        uninlined_format_args,
        unnecessary_lazy_evaluations,
        unnested_or_patterns,
        use_self,
    )]
    msrv: Msrv = Msrv::empty(),
    /// The minimum size (in bytes) to consider a type for passing by reference instead of by value.
    #[lints(large_types_passed_by_value)]
    pass_by_value_size_limit: u64 = 256,
    /// Lint "public" fields in a struct that are prefixed with an underscore based on their
    /// exported visibility, or whether they are marked as "pub".
    #[lints(pub_underscore_fields)]
    pub_underscore_fields_behavior: PubUnderscoreFieldsBehaviour = PubUnderscoreFieldsBehaviour::PubliclyExported,
    /// Whether to lint only if it's multiline.
    #[lints(semicolon_inside_block)]
    semicolon_inside_block_ignore_singleline: bool = false,
    /// Whether to lint only if it's singleline.
    #[lints(semicolon_outside_block)]
    semicolon_outside_block_ignore_multiline: bool = false,
    /// The maximum number of single char bindings a scope may have
    #[lints(many_single_char_names)]
    single_char_binding_names_threshold: u64 = 4,
    /// The maximum allowed stack size for functions in bytes
    #[lints(large_stack_frames)]
    stack_size_threshold: u64 = 512_000,
    /// Enforce the named macros always use the braces specified.
    ///
    /// A `MacroMatcher` can be added like so `{ name = "macro_name", brace = "(" }`. If the macro
    /// could be used with a full path two `MacroMatcher`s have to be added one with the full path
    /// `crate_name::macro_name` and one with just the macro name.
    #[lints(nonstandard_macro_braces)]
    standard_macro_braces: Vec<MacroMatcher> = Vec::new(),
    /// The minimum number of struct fields for the lints about field names to trigger
    #[lints(struct_field_names)]
    struct_field_name_threshold: u64 = 3,
    /// Whether to suppress a restriction lint in constant code. In same
    /// cases the restructured operation might not be unavoidable, as the
    /// suggested counterparts are unavailable in constant code. This
    /// configuration will cause restriction lints to trigger even
    /// if no suggestion can be made.
    #[lints(indexing_slicing)]
    suppress_restriction_lint_in_const: bool = false,
    /// The maximum size of objects (in bytes) that will be linted. Larger objects are ok on the heap
    #[lints(boxed_local, useless_vec)]
    too_large_for_stack: u64 = 200,
    /// The maximum number of argument a function or method can have
    #[lints(too_many_arguments)]
    too_many_arguments_threshold: u64 = 7,
    /// The maximum number of lines a function or method can have
    #[lints(too_many_lines)]
    too_many_lines_threshold: u64 = 100,
    /// The maximum size (in bytes) to consider a `Copy` type for passing by value instead of by
    /// reference. By default there is no limit
    #[default_text = "target_pointer_width * 2"]
    #[lints(trivially_copy_pass_by_ref)]
    trivial_copy_size_limit: Option<u64> = None,
    /// The maximum complexity a type can have
    #[lints(type_complexity)]
    type_complexity_threshold: u64 = 250,
    /// The byte size a `T` in `Box<T>` can have, below which it triggers the `clippy::unnecessary_box` lint
    #[lints(unnecessary_box_returns)]
    unnecessary_box_size: u64 = 128,
    /// Should the fraction of a decimal be linted to include separators.
    #[lints(unreadable_literal)]
    unreadable_literal_lint_fractions: bool = true,
    /// Enables verbose mode. Triggers if there is more than one uppercase char next to each other
    #[lints(upper_case_acronyms)]
    upper_case_acronyms_aggressive: bool = false,
    /// The size of the boxed type in bytes, where boxing in a `Vec` is allowed
    #[lints(vec_box)]
    vec_box_size_threshold: u64 = 4096,
    /// The maximum allowed size of a bit mask before suggesting to use 'trailing_zeros'
    #[lints(verbose_bit_mask)]
    verbose_bit_mask_threshold: u64 = 1,
    /// Whether to allow certain wildcard imports (prelude, super in tests).
    #[lints(wildcard_imports)]
    warn_on_all_wildcard_imports: bool = false,
    /// Whether to also emit warnings for unsafe blocks with metavariable expansions in **private** macros.
    #[lints(macro_metavars_in_unsafe)]
    warn_unsafe_macro_metavars_in_private_macros: bool = false,
}

/// Search for the configuration file.
///
/// # Errors
///
/// Returns any unexpected filesystem error encountered when searching for the config file
pub fn lookup_conf_file() -> io::Result<(Option<PathBuf>, Vec<String>)> {
    /// Possible filename to search for.
    const CONFIG_FILE_NAMES: [&str; 2] = [".clippy.toml", "clippy.toml"];

    // Start looking for a config file in CLIPPY_CONF_DIR, or failing that, CARGO_MANIFEST_DIR.
    // If neither of those exist, use ".". (Update documentation if this priority changes)
    let mut current = env::var_os("CLIPPY_CONF_DIR")
        .or_else(|| env::var_os("CARGO_MANIFEST_DIR"))
        .map_or_else(|| PathBuf::from("."), PathBuf::from)
        .canonicalize()?;

    let mut found_config: Option<PathBuf> = None;
    let mut warnings = vec![];

    loop {
        for config_file_name in &CONFIG_FILE_NAMES {
            if let Ok(config_file) = current.join(config_file_name).canonicalize() {
                match fs::metadata(&config_file) {
                    Err(e) if e.kind() == io::ErrorKind::NotFound => {},
                    Err(e) => return Err(e),
                    Ok(md) if md.is_dir() => {},
                    Ok(_) => {
                        // warn if we happen to find two config files #8323
                        if let Some(ref found_config) = found_config {
                            warnings.push(format!(
                                "using config file `{}`, `{}` will be ignored",
                                found_config.display(),
                                config_file.display()
                            ));
                        } else {
                            found_config = Some(config_file);
                        }
                    },
                }
            }
        }

        if found_config.is_some() {
            return Ok((found_config, warnings));
        }

        // If the current directory has no parent, we're done searching.
        if !current.pop() {
            return Ok((None, warnings));
        }
    }
}

fn deserialize(file: &SourceFile) -> TryConf {
    match toml::de::Deserializer::new(file.src.as_ref().unwrap()).deserialize_map(ConfVisitor(file)) {
        Ok(mut conf) => {
            extend_vec_if_indicator_present(&mut conf.conf.disallowed_names, DEFAULT_DISALLOWED_NAMES);
            extend_vec_if_indicator_present(&mut conf.conf.allowed_prefixes, DEFAULT_ALLOWED_PREFIXES);
            extend_vec_if_indicator_present(
                &mut conf.conf.allow_renamed_params_for,
                DEFAULT_ALLOWED_TRAITS_WITH_RENAMED_PARAMS,
            );
            // TODO: THIS SHOULD BE TESTED, this comment will be gone soon
            if conf.conf.allowed_idents_below_min_chars.iter().any(|e| e == "..") {
                conf.conf
                    .allowed_idents_below_min_chars
                    .extend(DEFAULT_ALLOWED_IDENTS_BELOW_MIN_CHARS.iter().map(ToString::to_string));
            }
            if conf.conf.doc_valid_idents.iter().any(|e| e == "..") {
                conf.conf
                    .doc_valid_idents
                    .extend(DEFAULT_DOC_VALID_IDENTS.iter().map(ToString::to_string));
            }

            conf
        },
        Err(e) => TryConf::from_toml_error(file, &e),
    }
}

fn extend_vec_if_indicator_present(vec: &mut Vec<String>, default: &[&str]) {
    if vec.contains(&"..".to_string()) {
        vec.extend(default.iter().map(ToString::to_string));
    }
}

impl Conf {
    pub fn read(sess: &Session, path: &io::Result<(Option<PathBuf>, Vec<String>)>) -> &'static Conf {
        static CONF: OnceLock<Conf> = OnceLock::new();
        CONF.get_or_init(|| Conf::read_inner(sess, path))
    }

    fn read_inner(sess: &Session, path: &io::Result<(Option<PathBuf>, Vec<String>)>) -> Conf {
        match path {
            Ok((_, warnings)) => {
                for warning in warnings {
                    sess.dcx().warn(warning.clone());
                }
            },
            Err(error) => {
                sess.dcx()
                    .err(format!("error finding Clippy's configuration file: {error}"));
            },
        }

        let TryConf {
            mut conf,
            errors,
            warnings,
        } = match path {
            Ok((Some(path), _)) => match sess.source_map().load_file(path) {
                Ok(file) => deserialize(&file),
                Err(error) => {
                    sess.dcx().err(format!("failed to read `{}`: {error}", path.display()));
                    TryConf::default()
                },
            },
            _ => TryConf::default(),
        };

        conf.msrv.read_cargo(sess);

        // all conf errors are non-fatal, we just use the default conf in case of error
        for error in errors {
            let mut diag = sess.dcx().struct_span_err(
                error.span,
                format!("error reading Clippy's configuration file: {}", error.message),
            );

            if let Some(sugg) = error.suggestion {
                diag.span_suggestion(error.span, sugg.message, sugg.suggestion, Applicability::MaybeIncorrect);
            }

            diag.emit();
        }

        for warning in warnings {
            sess.dcx().span_warn(
                warning.span,
                format!("error reading Clippy's configuration file: {}", warning.message),
            );
        }

        conf
    }
}

const SEPARATOR_WIDTH: usize = 4;

#[derive(Debug)]
struct FieldError {
    error: String,
    suggestion: Option<Suggestion>,
}

#[derive(Debug)]
struct Suggestion {
    message: &'static str,
    suggestion: &'static str,
}

impl std::error::Error for FieldError {}

impl Display for FieldError {
    fn fmt(&self, f: &mut Formatter<'_>) -> fmt::Result {
        f.pad(&self.error)
    }
}

impl serde::de::Error for FieldError {
    fn custom<T: Display>(msg: T) -> Self {
        Self {
            error: msg.to_string(),
            suggestion: None,
        }
    }

    fn unknown_field(field: &str, expected: &'static [&'static str]) -> Self {
        // List the available fields sorted and at least one per line, more if `CLIPPY_TERMINAL_WIDTH` is
        // set and allows it.
        use fmt::Write;

        let mut expected = expected.to_vec();
        expected.sort_unstable();

        let (rows, column_widths) = calculate_dimensions(&expected);

        let mut msg = format!("unknown field `{field}`, expected one of");
        for row in 0..rows {
            writeln!(msg).unwrap();
            for (column, column_width) in column_widths.iter().copied().enumerate() {
                let index = column * rows + row;
                let field = expected.get(index).copied().unwrap_or_default();
                write!(msg, "{:SEPARATOR_WIDTH$}{field:column_width$}", " ").unwrap();
            }
        }

        let suggestion = expected
            .iter()
            .filter_map(|expected| {
                let dist = edit_distance(field, expected, 4)?;
                Some((dist, expected))
            })
            .min_by_key(|&(dist, _)| dist)
            .map(|(_, suggestion)| Suggestion {
                message: "perhaps you meant",
                suggestion,
            });

        Self { error: msg, suggestion }
    }
}

fn calculate_dimensions(fields: &[&str]) -> (usize, Vec<usize>) {
    let columns = env::var("CLIPPY_TERMINAL_WIDTH")
        .ok()
        .and_then(|s| <usize as FromStr>::from_str(&s).ok())
        .map_or(1, |terminal_width| {
            let max_field_width = fields.iter().map(|field| field.len()).max().unwrap();
            cmp::max(1, terminal_width / (SEPARATOR_WIDTH + max_field_width))
        });

    let rows = (fields.len() + (columns - 1)) / columns;

    let column_widths = (0..columns)
        .map(|column| {
            if column < columns - 1 {
                (0..rows)
                    .map(|row| {
                        let index = column * rows + row;
                        let field = fields.get(index).copied().unwrap_or_default();
                        field.len()
                    })
                    .max()
                    .unwrap()
            } else {
                // Avoid adding extra space to the last column.
                0
            }
        })
        .collect::<Vec<_>>();

    (rows, column_widths)
}

#[cfg(test)]
mod tests {
    use serde::de::IgnoredAny;
    use std::collections::{HashMap, HashSet};
    use std::fs;
    use walkdir::WalkDir;

    #[test]
    fn configs_are_tested() {
        let mut names: HashSet<String> = crate::get_configuration_metadata()
            .into_iter()
            .map(|meta| meta.name.replace('_', "-"))
            .collect();

        let toml_files = WalkDir::new("../tests")
            .into_iter()
            .map(Result::unwrap)
            .filter(|entry| entry.file_name() == "clippy.toml");

        for entry in toml_files {
            let file = fs::read_to_string(entry.path()).unwrap();
            #[allow(clippy::zero_sized_map_values)]
            if let Ok(map) = toml::from_str::<HashMap<String, IgnoredAny>>(&file) {
                for name in map.keys() {
                    names.remove(name.as_str());
                }
            }
        }

        assert!(
            names.is_empty(),
            "Configuration variable lacks test: {names:?}\nAdd a test to `tests/ui-toml`"
        );
    }
}<|MERGE_RESOLUTION|>--- conflicted
+++ resolved
@@ -217,11 +217,7 @@
 define_Conf! {
     /// Which crates to allow absolute paths from
     #[lints(absolute_paths)]
-<<<<<<< HEAD
-    absolute_paths_allowed_crates: FxHashSet<String> = FxHashSet::default(),
-=======
     absolute_paths_allowed_crates: Vec<String> = Vec::new(),
->>>>>>> 30e0b699
     /// The maximum number of segments a path can have before being linted, anything above this will
     /// be linted.
     #[lints(absolute_paths)]
@@ -283,20 +279,12 @@
     allowed_dotfiles: Vec<String> = Vec::default(),
     /// A list of crate names to allow duplicates of
     #[lints(multiple_crate_versions)]
-<<<<<<< HEAD
-    allowed_duplicate_crates: FxHashSet<String> = FxHashSet::default(),
-=======
     allowed_duplicate_crates: Vec<String> = Vec::new(),
->>>>>>> 30e0b699
     /// Allowed names below the minimum allowed characters. The value `".."` can be used as part of
     /// the list to indicate, that the configured values should be appended to the default
     /// configuration of Clippy. By default, any configuration will replace the default value.
     #[lints(min_ident_chars)]
-<<<<<<< HEAD
-    allowed_idents_below_min_chars: FxHashSet<String> =
-=======
     allowed_idents_below_min_chars: Vec<String> =
->>>>>>> 30e0b699
         DEFAULT_ALLOWED_IDENTS_BELOW_MIN_CHARS.iter().map(ToString::to_string).collect(),
     /// List of prefixes to allow when determining whether an item's name ends with the module's name.
     /// If the rest of an item's name is an allowed prefix (e.g. item `ToFoo` or `to_foo` in module `foo`),
@@ -334,11 +322,7 @@
     /// 2. Paths with any segment that containing the word 'prelude'
     /// are already allowed by default.
     #[lints(wildcard_imports)]
-<<<<<<< HEAD
-    allowed_wildcard_imports: FxHashSet<String> = FxHashSet::default(),
-=======
     allowed_wildcard_imports: Vec<String> = Vec::new(),
->>>>>>> 30e0b699
     /// Suppress checking of the passed type names in all types of operations.
     ///
     /// If a specific operation is desired, consider using `arithmetic_side_effects_allowed_binary` or `arithmetic_side_effects_allowed_unary` instead.
@@ -370,11 +354,7 @@
     /// arithmetic-side-effects-allowed-binary = [["SomeType" , "f32"], ["AnotherType", "*"]]
     /// ```
     #[lints(arithmetic_side_effects)]
-<<<<<<< HEAD
-    arithmetic_side_effects_allowed_binary: Vec<[String; 2]> = <_>::default(),
-=======
     arithmetic_side_effects_allowed_binary: Vec<(String, String)> = <_>::default(),
->>>>>>> 30e0b699
     /// Suppress checking of the passed type names in unary operations like "negation" (`-`).
     ///
     /// #### Example
@@ -450,11 +430,7 @@
     /// * `doc-valid-idents = ["ClipPy"]` would replace the default list with `["ClipPy"]`.
     /// * `doc-valid-idents = ["ClipPy", ".."]` would append `ClipPy` to the default list.
     #[lints(doc_markdown)]
-<<<<<<< HEAD
-    doc_valid_idents: FxHashSet<String> = DEFAULT_DOC_VALID_IDENTS.iter().map(ToString::to_string).collect(),
-=======
     doc_valid_idents: Vec<String> = DEFAULT_DOC_VALID_IDENTS.iter().map(ToString::to_string).collect(),
->>>>>>> 30e0b699
     /// Whether to apply the raw pointer heuristic to determine if a type is `Send`.
     #[lints(non_send_fields_in_send_ty)]
     enable_raw_pointer_heuristic_for_send: bool = true,
